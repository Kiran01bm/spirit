// Package row copies rows from one table to another.
// it makes use of tableinfo.Chunker, and does the parallelism
// and retries here. It fails on the first error.
package row

import (
	"context"
	"database/sql"
	"errors"
	"fmt"
	"sync"
	"sync/atomic"
	"time"

	"github.com/siddontang/go-log/loggers"
	"github.com/sirupsen/logrus"
	"github.com/squareup/spirit/pkg/dbconn"
	"github.com/squareup/spirit/pkg/table"
	"github.com/squareup/spirit/pkg/throttler"
	"github.com/squareup/spirit/pkg/utils"
	"golang.org/x/sync/errgroup"
)

type Copier struct {
	sync.Mutex
<<<<<<< HEAD
	db               *sql.DB
	table            *table.TableInfo
	shadowTable      *table.TableInfo
	chunker          table.Chunker
	concurrency      int
	finalChecksum    bool
	StartTime        time.Time
	ExecTime         time.Duration
	CopyRowsCount    int64
	CopyChunksCount  int64
	EtaRowsPerSecond int64
	isInvalid        bool
	isOpen           bool
	Throttler        throttler.Throttler
	logger           loggers.Advanced
=======
	db                *sql.DB
	table             *table.TableInfo
	newTable          *table.TableInfo
	chunker           table.Chunker
	concurrency       int
	finalChecksum     bool
	CopyRowsStartTime time.Time
	CopyRowsExecTime  time.Duration
	CopyRowsCount     int64
	CopyChunksCount   int64
	EtaRowsPerSecond  int64
	isInvalid         bool
	isOpen            bool
	Throttler         throttler.Throttler
	logger            loggers.Advanced
>>>>>>> ec0a379d
}

type CopierConfig struct {
	Concurrency           int
	TargetChunkTime       time.Duration
	FinalChecksum         bool
	DisableTrivialChunker bool
	Throttler             throttler.Throttler
	Logger                loggers.Advanced
}

// NewCopierDefaultConfig returns a default config for the copier.
func NewCopierDefaultConfig() *CopierConfig {
	return &CopierConfig{
		Concurrency:           4,
		TargetChunkTime:       1000 * time.Millisecond,
		FinalChecksum:         true,
		DisableTrivialChunker: false,
		Throttler:             &throttler.Noop{},
		Logger:                logrus.New(),
	}
}

// NewCopier creates a new copier object.
func NewCopier(db *sql.DB, tbl, newTable *table.TableInfo, config *CopierConfig) (*Copier, error) {
	if newTable == nil || tbl == nil {
		return nil, errors.New("table and newTable must be non-nil")
	}
	chunker, err := table.NewChunker(tbl, config.TargetChunkTime, config.DisableTrivialChunker, config.Logger)
	if err != nil {
		return nil, err
	}
	return &Copier{
		db:            db,
		table:         tbl,
		newTable:      newTable,
		concurrency:   config.Concurrency,
		finalChecksum: config.FinalChecksum,
		Throttler:     config.Throttler,
		chunker:       chunker,
		logger:        config.Logger,
	}, nil
}

// NewCopierFromCheckpoint creates a new copier object, from a checkpoint (copyRowsAt, copyRows)
func NewCopierFromCheckpoint(db *sql.DB, tbl, newTable *table.TableInfo, config *CopierConfig, copyRowsAt string, copyRows int64) (*Copier, error) {
	c, err := NewCopier(db, tbl, newTable, config)
	if err != nil {
		return c, err
	}
	// Overwrite the previously attached chunker with one at a specific watermark.
	if err := c.chunker.OpenAtWatermark(copyRowsAt); err != nil {
		return c, err
	}
	c.isOpen = true
	// Success from this point on
	// Overwrite copy-rows
	atomic.StoreInt64(&c.CopyRowsCount, copyRows)
	return c, nil
}

<<<<<<< HEAD
// CopyChunk copies a chunk from the table to the shadowTable.
=======
// MigrateChunk copies a chunk from the table to the newTable.
>>>>>>> ec0a379d
// it is public so it can be used in tests incrementally.
func (c *Copier) CopyChunk(ctx context.Context, chunk *table.Chunk) error {
	c.Throttler.BlockWait()
	startTime := time.Now()
	// INSERT INGORE because we can have duplicate rows in the chunk because in
	// resuming from checkpoint we will be re-applying some of the previous executed work.
	query := fmt.Sprintf("INSERT IGNORE INTO %s (%s) SELECT %s FROM %s FORCE INDEX (PRIMARY) WHERE %s",
		c.newTable.QuotedName(),
		utils.IntersectColumns(c.table, c.newTable, false),
		utils.IntersectColumns(c.table, c.newTable, false),
		c.table.QuotedName(),
		chunk.String(),
	)
	c.logger.Debugf("running chunk: %s, query: %s", chunk.String(), query)
	var affectedRows int64
	var err error
	if affectedRows, err = dbconn.RetryableTransaction(ctx, c.db, c.finalChecksum, query); err != nil {
		return err
	}
	atomic.AddInt64(&c.CopyRowsCount, affectedRows)
	atomic.AddInt64(&c.CopyChunksCount, 1)
	// Send feedback which can be used by the chunker
	// and infoschema to create a low watermark.
	c.chunker.Feedback(chunk, time.Since(startTime))
	return nil
}

func (c *Copier) isHealthy() bool {
	c.Lock()
	defer c.Unlock()
	return !c.isInvalid
}

func (c *Copier) Run(ctx context.Context) error {
	c.StartTime = time.Now()
	defer func() {
		c.ExecTime = time.Since(c.StartTime)
	}()
	if !c.isOpen {
		// For practical reasons resume-from-checkpoint
		// will already be open, new copy processes will not be.
		if err := c.chunker.Open(); err != nil {
			return err
		}
	}
	g, ctx := errgroup.WithContext(ctx)
	g.SetLimit(c.concurrency)
	for !c.chunker.IsRead() && c.isHealthy() {
		g.Go(func() error {
			chunk, err := c.chunker.Next()
			if err != nil {
				if err == table.ErrTableIsRead {
					return nil
				}
				c.isInvalid = true
				return err
			}
			if err := c.CopyChunk(ctx, chunk); err != nil {
				c.isInvalid = true
				return err
			}
			return nil
		})
	}

	err := g.Wait()
	if err != nil {
		return err
	}

	return nil
}

func (c *Copier) SetThrottler(throttler throttler.Throttler) {
	c.Lock()
	defer c.Unlock()
	c.Throttler = throttler
}

// The following funcs proxy to the chunker.
// This is done so we don't need to export the chunker,

// KeyAboveHighWatermark returns true if the key is above where the chunker is currently at.
func (c *Copier) KeyAboveHighWatermark(key interface{}) bool {
	return c.chunker.KeyAboveHighWatermark(key)
}

// GetLowWatermark returns the low watermark of the chunker, i.e. the lowest key that has been
// guaranteed to be written to the new table.
func (c *Copier) GetLowWatermark() (string, error) {
	return c.chunker.GetLowWatermark()
}

// Next4Test is typically only used in integration tests that don't want to actually migrate data,
// but need to advance the chunker.
func (c *Copier) Next4Test() (*table.Chunk, error) {
	return c.chunker.Next()
}

// Open4Test is typically only used in integration tests that don't want to actually migrate data,
// but need to open the chunker.
func (c *Copier) Open4Test() error {
	return c.chunker.Open()
}<|MERGE_RESOLUTION|>--- conflicted
+++ resolved
@@ -23,23 +23,6 @@
 
 type Copier struct {
 	sync.Mutex
-<<<<<<< HEAD
-	db               *sql.DB
-	table            *table.TableInfo
-	shadowTable      *table.TableInfo
-	chunker          table.Chunker
-	concurrency      int
-	finalChecksum    bool
-	StartTime        time.Time
-	ExecTime         time.Duration
-	CopyRowsCount    int64
-	CopyChunksCount  int64
-	EtaRowsPerSecond int64
-	isInvalid        bool
-	isOpen           bool
-	Throttler        throttler.Throttler
-	logger           loggers.Advanced
-=======
 	db                *sql.DB
 	table             *table.TableInfo
 	newTable          *table.TableInfo
@@ -53,9 +36,10 @@
 	EtaRowsPerSecond  int64
 	isInvalid         bool
 	isOpen            bool
+	StartTime         time.Time
+	ExecTime          time.Duration
 	Throttler         throttler.Throttler
 	logger            loggers.Advanced
->>>>>>> ec0a379d
 }
 
 type CopierConfig struct {
@@ -117,11 +101,7 @@
 	return c, nil
 }
 
-<<<<<<< HEAD
-// CopyChunk copies a chunk from the table to the shadowTable.
-=======
-// MigrateChunk copies a chunk from the table to the newTable.
->>>>>>> ec0a379d
+// CopyChunk copies a chunk from the table to the newTable.
 // it is public so it can be used in tests incrementally.
 func (c *Copier) CopyChunk(ctx context.Context, chunk *table.Chunk) error {
 	c.Throttler.BlockWait()
