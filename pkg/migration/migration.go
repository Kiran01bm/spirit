--- conflicted
+++ resolved
@@ -16,12 +16,7 @@
 	"github.com/pingcap/tidb/pkg/parser"
 )
 
-<<<<<<< HEAD
 var (
-	ErrMismatchedAlter         = errors.New("alter statement in checkpoint table does not match the alter statement specified here")
-	ErrCouldNotWriteCheckpoint = errors.New("could not write checkpoint")
-	ErrWatermarkNotReady       = errors.New("watermark not ready")
-
 	defaultHost     = "127.0.0.1"
 	defaultPort     = 3306
 	defaultUsername = "spirit"
@@ -30,8 +25,6 @@
 	defaultTLSMode  = "PREFERRED"
 )
 
-=======
->>>>>>> 19b2190b
 type Migration struct {
 	Host                 string        `name:"host" help:"Hostname" optional:""`
 	Username             string        `name:"username" help:"User" optional:""`
@@ -232,8 +225,7 @@
 	return c.tlsMode
 }
 
-// N.B. There is no default for tls-ca but we want to make sure we let whatever is passed
-// via the CLI take precedence so we pass through the value parsed from file.
+// N.B. There is no default for tls-ca
 func (c *confParams) GetTLSCA() string {
 	if c == nil {
 		return ""
