--- conflicted
+++ resolved
@@ -437,13 +437,14 @@
 	r.checkpointTable = table.NewTableInfo(r.db, r.changes[0].table.SchemaName, r.checkpointTableName())
 	// Create copier with the prepared chunker
 	r.copier, err = copier.NewCopier(r.db, r.copyChunker, &copier.CopierConfig{
-		Concurrency:     r.migration.Threads,
-		TargetChunkTime: r.migration.TargetChunkTime,
-		FinalChecksum:   r.migration.Checksum,
-		Throttler:       &throttler.Noop{},
-		Logger:          r.logger,
-		MetricsSink:     r.metricsSink,
-		DBConfig:        r.dbConfig,
+		Concurrency:                   r.migration.Threads,
+		TargetChunkTime:               r.migration.TargetChunkTime,
+		FinalChecksum:                 r.migration.Checksum,
+		Throttler:                     &throttler.Noop{},
+		Logger:                        r.logger,
+		MetricsSink:                   r.metricsSink,
+		DBConfig:                      r.dbConfig,
+		UseExperimentalBufferedCopier: r.migration.EnableExperimentalBufferedCopy,
 	})
 	if err != nil {
 		return err
@@ -464,14 +465,13 @@
 		if err := change.newTable.SetInfo(ctx); err != nil {
 			return err
 		}
-		if err := r.replClient.AddSubscription(change.table, change.newTable, r.copier.KeyAboveHighWatermark); err != nil {
+		if err := r.replClient.AddSubscription(change.table, change.newTable, r.copyChunker.KeyAboveHighWatermark); err != nil {
 			return err
 		}
 	}
 	return nil
 }
 
-<<<<<<< HEAD
 // newMigration is called with resumeFromCheckpoint has failed.
 // It performs all the initial steps to prepare for a fresh migration.
 func (r *Runner) newMigration(ctx context.Context) error {
@@ -483,47 +483,6 @@
 		}
 		if err := change.alterNewTable(ctx); err != nil {
 			return err
-=======
-		if r.migration.DeferCutOver {
-			if err := r.createSentinelTable(ctx); err != nil {
-				return err
-			}
-		}
-
-		if r.migration.Multi {
-			r.copyChunker = table.NewMultiChunker(chunkers...)
-			_ = r.copyChunker.Open() // redundant, but required for now.
-		} else {
-			r.copyChunker = chunkers[0]
-		}
-
-		r.copier, err = copier.NewCopier(r.db, r.copyChunker, &copier.CopierConfig{
-			Concurrency:                   r.migration.Threads,
-			TargetChunkTime:               r.migration.TargetChunkTime,
-			FinalChecksum:                 r.migration.Checksum,
-			Throttler:                     &throttler.Noop{},
-			Logger:                        r.logger,
-			MetricsSink:                   r.metricsSink,
-			DBConfig:                      r.dbConfig,
-			UseExperimentalBufferedCopier: r.migration.EnableExperimentalBufferedCopy,
-		})
-		if err != nil {
-			return err
-		}
-		r.replClient = repl.NewClient(r.db, r.migration.Host, r.migration.Username, r.migration.Password, &repl.ClientConfig{
-			Logger:                     r.logger,
-			Concurrency:                r.migration.Threads,
-			TargetBatchTime:            r.migration.TargetChunkTime,
-			OnDDL:                      r.ddlNotification,
-			ServerID:                   repl.NewServerID(),
-			UseExperimentalBufferedMap: r.migration.EnableExperimentalBufferedCopy,
-		})
-
-		for _, change := range r.changes {
-			if err := r.replClient.AddSubscription(change.table, change.newTable, r.copyChunker.KeyAboveHighWatermark); err != nil {
-				return err
-			}
->>>>>>> dc5d70ae
 		}
 	}
 	if err := r.createCheckpointTable(ctx); err != nil {
@@ -853,7 +812,6 @@
 		return err
 	}
 
-<<<<<<< HEAD
 	// This is setup the same way in both code-paths,
 	// but we need to do it before we finish resumeFromCheckpoint
 	// because we need to check that the binlog file exists.
@@ -861,42 +819,6 @@
 		return err
 	}
 
-=======
-	r.copyChunker = table.NewMultiChunker(chunker)
-	if r.migration.Multi {
-		// Wrap the copy chunker in a multi chunker.
-		r.copyChunker = table.NewMultiChunker(chunker)
-	}
-
-	// Create copier with the prepared chunker
-	r.copier, err = copier.NewCopier(r.db, r.copyChunker, &copier.CopierConfig{
-		Concurrency:                   r.migration.Threads,
-		TargetChunkTime:               r.migration.TargetChunkTime,
-		FinalChecksum:                 r.migration.Checksum,
-		Throttler:                     &throttler.Noop{},
-		Logger:                        r.logger,
-		MetricsSink:                   r.metricsSink,
-		DBConfig:                      r.dbConfig,
-		UseExperimentalBufferedCopier: r.migration.EnableExperimentalBufferedCopy,
-	})
-	if err != nil {
-		return err
-	}
-
-	// Set the binlog position.
-	// Create a binlog subscriber
-	r.replClient = repl.NewClient(r.db, r.migration.Host, r.migration.Username, r.migration.Password, &repl.ClientConfig{
-		Logger:                     r.logger,
-		Concurrency:                r.migration.Threads,
-		TargetBatchTime:            r.migration.TargetChunkTime,
-		OnDDL:                      r.ddlNotification,
-		ServerID:                   repl.NewServerID(),
-		UseExperimentalBufferedMap: r.migration.EnableExperimentalBufferedCopy,
-	})
-	if err := r.replClient.AddSubscription(r.changes[0].table, r.changes[0].newTable, r.copyChunker.KeyAboveHighWatermark); err != nil {
-		return err
-	}
->>>>>>> dc5d70ae
 	r.replClient.SetFlushedPos(gomysql.Position{
 		Name: binlogName,
 		Pos:  uint32(binlogPos),
