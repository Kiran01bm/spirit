--- conflicted
+++ resolved
@@ -49,15 +49,11 @@
 	logger := logrus.New()
 	cfg, err := mysql.ParseDSN(dsn())
 	assert.NoError(t, err)
-<<<<<<< HEAD
-	feed := repl.NewClient(db, cfg.Addr, t1, t1new, cfg.User, cfg.Passwd, logger)
-=======
-	feed := repl.NewClient(db, cfg.Addr, t1, t1shadow, cfg.User, cfg.Passwd, &repl.ClientConfig{
+	feed := repl.NewClient(db, cfg.Addr, t1, t1new, cfg.User, cfg.Passwd, &repl.ClientConfig{
 		Logger:      logger,
 		Concurrency: 4,
 		BatchSize:   10000,
 	})
->>>>>>> 5496ff37
 	// the feed must be started.
 	assert.NoError(t, feed.Run())
 
@@ -106,15 +102,11 @@
 	logger := logrus.New()
 	cfg, err := mysql.ParseDSN(dsn())
 	assert.NoError(t, err)
-<<<<<<< HEAD
-	feed := repl.NewClient(db, cfg.Addr, t1, t1new, cfg.User, cfg.Passwd, logger)
-=======
-	feed := repl.NewClient(db, cfg.Addr, t1, t1shadow, cfg.User, cfg.Passwd, &repl.ClientConfig{
+	feed := repl.NewClient(db, cfg.Addr, t1, t1new, cfg.User, cfg.Passwd, &repl.ClientConfig{
 		Logger:      logger,
 		Concurrency: 4,
 		BatchSize:   10000,
 	})
->>>>>>> 5496ff37
 	// the feed must be started.
 	assert.NoError(t, feed.Run())
 
@@ -148,16 +140,11 @@
 	t1new := table.NewTableInfo(db, "test", "t1_new")
 	cfg, err := mysql.ParseDSN(dsn())
 	assert.NoError(t, err)
-<<<<<<< HEAD
-	feed := repl.NewClient(db, cfg.Addr, t1, t1new, cfg.User, cfg.Passwd, logger)
-	_, err = NewCutOver(db, nil, t1new, feed, logger)
-=======
-	feed := repl.NewClient(db, cfg.Addr, t1, t1shadow, cfg.User, cfg.Passwd, &repl.ClientConfig{
+	feed := repl.NewClient(db, cfg.Addr, t1, t1new, cfg.User, cfg.Passwd, &repl.ClientConfig{
 		Logger:      logger,
 		Concurrency: 4,
 		BatchSize:   10000,
 	})
-	_, err = NewCutOver(db, nil, t1shadow, feed, logger)
->>>>>>> 5496ff37
+	_, err = NewCutOver(db, nil, t1new, feed, logger)
 	assert.Error(t, err)
 }