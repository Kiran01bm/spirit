--- conflicted
+++ resolved
@@ -9,7 +9,6 @@
 	"time"
 
 	"github.com/block/spirit/pkg/dbconn"
-	"github.com/block/spirit/pkg/dbconn/sqlescape"
 	"github.com/block/spirit/pkg/table"
 	"github.com/block/spirit/pkg/utils"
 	"golang.org/x/sync/errgroup"
@@ -116,19 +115,6 @@
 			// Convert the row image to a VALUES clause, but only for intersected columns
 			// The row image may contain more columns than we want to copy
 			var values []string
-<<<<<<< HEAD
-			for _, colIndex := range intersectedColumns {
-				if colIndex < len(logicalRow.rowImage) {
-					value := logicalRow.rowImage[colIndex]
-					if value == nil {
-						values = append(values, "NULL")
-					} else {
-						// Use proper SQL escaping
-						values = append(values, s.formatSQLValue(value))
-					}
-				} else {
-					// Column doesn't exist in row image, use NULL
-=======
 			intersectedColumns := s.getIntersectedColumns()
 
 			for i, colIndex := range intersectedColumns {
@@ -137,7 +123,6 @@
 				}
 				value := logicalRow.rowImage[colIndex]
 				if value == nil {
->>>>>>> 9e7998c8
 					values = append(values, "NULL")
 				} else {
 					// Get the column type for proper escaping
@@ -319,16 +304,4 @@
 	}
 
 	return sourceExists && destExists
-}
-
-// formatSQLValue formats a Go value for use in SQL VALUES clause using proper SQL escaping
-func (s *bufferedMap) formatSQLValue(value any) string {
-	// Use the proper SQL escaping library to handle all data types correctly
-	escaped, err := sqlescape.EscapeSQL("%?", value)
-	if err != nil {
-		// Fallback to NULL if escaping fails
-		s.c.logger.Warnf("failed to escape SQL value %v: %v, using NULL", value, err)
-		return "NULL"
-	}
-	return escaped
 }