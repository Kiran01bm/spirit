--- conflicted
+++ resolved
@@ -32,12 +32,8 @@
 	assert.Equal(t, []any{int32(1), "test"}, sub.changes["1"].rowImage)
 
 	// As single row:
-<<<<<<< HEAD
-	statement := sub.createUpsertStmt([]logicalRow{sub.changes["1"]})
-=======
 	statement, err := sub.createUpsertStmt([]logicalRow{sub.changes["1"]})
 	assert.NoError(t, err)
->>>>>>> 9e7998c8
 	assert.Equal(t, "INSERT INTO `test`.`_subscription_test_new` (`id`, `name`) VALUES (1, 'test') AS new ON DUPLICATE KEY UPDATE `name` = new.`name`", statement.stmt)
 
 	// Now delete the row.
@@ -56,12 +52,8 @@
 	assert.False(t, sub.changes["3"].isDeleted)
 
 	// Check the upsert statement.
-<<<<<<< HEAD
-	statement = sub.createUpsertStmt([]logicalRow{sub.changes["2"], sub.changes["3"]})
-=======
 	statement, err = sub.createUpsertStmt([]logicalRow{sub.changes["2"], sub.changes["3"]})
 	assert.NoError(t, err)
->>>>>>> 9e7998c8
 	assert.Equal(t, "INSERT INTO `test`.`_subscription_test_new` (`id`, `name`) VALUES (2, 'test2'), (3, 'test3') AS new ON DUPLICATE KEY UPDATE `name` = new.`name`", statement.stmt)
 
 	// Now flush the changes.
