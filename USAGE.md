# How to use Spirit

## Table of Contents

- [How to use Spirit](#how-to-use-spirit)
  - [Table of Contents](#table-of-contents)
  - [Getting Started](#getting-started)
  - [Configuration](#configuration)
    - [alter](#alter)
    - [checksum](#checksum)
    - [database](#database)
    - [defer-cutover](#defer-cutover)
    - [force-inplace](#force-inplace)
    - [force-kill](#force-kill)
    - [host](#host)
    - [lock-wait-timeout](#lock-wait-timeout)
    - [password](#password)
    - [replica-dsn](#replica-dsn)
    - [replica-max-lag](#replica-max-lag)
    - [statement](#statement)
    - [strict](#strict)
    - [table](#table)
    - [target-chunk-time](#target-chunk-time)
    - [threads](#threads)
    - [username](#username)
    - [tls](#tls)
      - [PREFERRED](#preferred)
      - [REQUIRED](#required)
      - [VERIFY\_CA](#verify_ca)
      - [VERIFY\_IDENTITY](#verify_identity)
  - [Experimental Features](#experimental-features)

## Getting Started

To create a binary:

```
cd cmd/spirit
go build
./spirit --help
```

## Configuration

### alter

- Type: String
- Examples: `add column foo int`, `add index foo (bar)`

The alter table command to perform. The default value is a _null alter table_, which can be useful for testing.

See also: `--statement`.

### checksum

- Type: Boolean
- Default value: TRUE

When set to `TRUE`, Spirit will perform a checksum of the data in the table after the copy phase. This is a good way to ensure that the copy phase was successful, but it does add some overhead to the process. When you resume-from-checkpoint, Spirit will only run with the checksum enabled (regardless of your configuration). This is because it can not rely on duplicate-key errors to detect issues in the copy phase if the DDL included adding a new `UNIQUE` key.

The checksum typically adds about 10-20% of additional time to the migration, but it is recommended to always leave it enabled. A failed checksum means that there is either:

- A bug in Spirit
- A bug in MySQL
- Hardware errors

Checksum failure is not fatal. Spirit will re-copy chunks that fail checksums automatically during the checksum process, and then re-run the checksum. If the checksum completes without error on a subsequent run then the entire checksum operation is successful. Three successive attempts to checksum where differences were found will result in Spirit exiting with an error.

In testing, the checksum feature has identified corruption issues on desktops with non ECC memory. You may believe that this is what the InnoDB page checksums are for, but they are more specifically for detecting corruption introduced from the IO layer. Memory based corruption is not detected and remains common.

### database

- Type: String
- Default value: `test`

The database that the schema change will be performed in.

### defer-cutover

The "defer cutover" feature makes spirit wait to perform the final cutover until the "sentinel" table has been dropped. This is similar to the `--postpone-cut-over-flag-file` feature of gh-ost.

The defer cutover feature will not be used and the sentinel table will not be created if the schema migration can be successfully executed using `ALGORITHM=INSTANT` (see "Attempt Instant DDL" in README.md).

If defer-cutover is true, Spirit will create the "sentinel" table in the same schema as the table being altered; the name of the sentinel table will always be `_spirit_sentinel`. Spirit will block before the cutover, waiting for the operator to manually drop the sentinel table, which triggers Spirit to proceed with the cutover. Spirit will never delete the sentinel table on its own. It will block for 48 hours waiting for the sentinel table to be dropped by the operator, after which it will exit with an error.

You can resume a migration from checkpoint and Spirit will start waiting again for you to drop the sentinel table. You can also choose to delete the sentinel table before restarting Spirit, which will cause it to resume from checkpoint and complete the cutover without waiting, even if you have again enabled `defer-cutover` for the migration.

If you start a migration and realize that you forgot to set defer-cutover, worry not! You can manually create a sentinel table `_spirit_sentinel`, and Spirit will detect the table before the cutover is completed and block as though defer-cutover had been enabled from the beginning.

Note that the checksum, if enabled, will be computed after the sentinel table is dropped. Because the checksum step takes an estimated 10-20% of the migration, the cutover will not occur immediately after the sentinel table is dropped.

### force-inplace

- Type: Boolean
- Default value: FALSE

When set to `TRUE`, Spirit will attempt to perform the schema change using MySQL's `INPLACE` algorithm, before falling back to performing its usual copy process. `INPLACE` is non-blocking on the system where the DDL is initiated, but it will block on binary-log based read replicas. This means it's typically only safe to enable if you have no read replicas, or your read replicas are based on physical log shipping (i.e. Aurora).

Even when force-inplace is `FALSE`, Spirit automatically detects "safe" operations that use the `INPLACE` algorithm. These include operations that modify only metadata, specifically `ALTER INDEX .. VISIBLE/INVISIBLE`, `DROP KEY/INDEX` and `RENAME KEY/INDEX`. Consult <https://dev.mysql.com/doc/refman/8.0/en/innodb-online-ddl-operations.html> for more details.

### force-kill

- Type: Boolean
- Default value: FALSE

When set to TRUE, Spirit will aggressively try to kill connections that are blocking the checksum or cutover process from starting. It does this in a semi-intelligent way:

- It will read `performance_schema` to find only connections that are blocking a meta data lock being acquired on the migrating table.
- It refuses to kill connections if they have a transaction open that has modified a large number of rows (>1 million).
- It refuses to kill connections that hold an explicit `LOCK TABLE`, since unlike transactions these are not always retryable.
- It only starts killing transactions as it approaches the `lock-wait-timeout`. For example, if the `lock-wait-timeout` is 30 seconds, it will start killing transactions after 27 seconds.

Enabling the `force-kill` option requires spirit to be granted additional privileges:

```
GRANT SELECT ON performance_schema.* TO spirituser;
GRANT CONNECTION_ADMIN, PROCESS ON *.* TO spirituser;
```

### host

- Type: String
- Default value: `localhost:3306`
- Examples: `mydbhost`, `mydbhost:3307`

The host (and optional port) to use when connecting to MySQL.

### lock-wait-timeout

- Type: Duration
- Default value: `30s`

Spirit requires an exclusive metadata lock for cutover and checksum operations. The MySQL default for waiting for a metadata lock is 1 year(!), which means that if there are any long running transactions holding a shared lock on the table that prevent the exclusive lock from being acquired, new lock requests will effectively queue forever behind Spirit's exclusive lock request. To prevent Spirit causing such outages, Spirit sets the `lock_wait_timeout` to 30s by default.

If you are seeing cutover or checksum lock requests failing, you may consider increasing the `lock_wait_timeout`. However, it is almost always better to investigate why you have long running transactions that are preventing Spirit from acquiring the metadata lock. A good starting point is `select * from information_schema.INNODB_TRX`.

### password

- Type: String
- Default value: `spirit`

The password to use when connecting to MySQL.

### replica-dsn

- Type: String
- Default value: ``
- Example: `root:mypassword@tcp(localhost:3307)/test`

Used in combination with [replica-max-lag](#replica-max-lag). This is the host which Spirit will connect to to determine if the copy should be throttled to ensure replica health.

### replica-max-lag

- Type: Duration
- Default value: `120s`
- Range: `10s-1hr`

Used in combination with [replica-dsn](#replica-dsn). This is the maximum lag that the replica is allowed to have before Spirit will throttle the copy phase to ensure that the replica does not fall too far behind. Spirit **does not support read-replicas** and throttling is only intended to ensure that replicas do not fall so far behind that disaster recovery will be affected. If you require a high fidelity for replicas, you should consider using `gh-ost` instead of Spirit.

It is recommended that you use Spirit in combination with either parallel replication (which is much better in MySQL 8.0) or non-binary log based replicas such as Aurora. If you are **using the default single threaded replication** and specifying a `replica-dsn` + `replica-max-lag`, you should expect to **constantly be throttled**.

The replication throttler only affects the copy-rows operation, and does not apply to changes which arrive via the replication client. This is intentional, as if replication changes can not be applied fast enough the migration will never be able to complete. On a busy system (with single-threaded or insufficiently configured parallel replication) it is possible that the changes from the replication applier may be sufficiently high that they cause the copier process to perpetually be throttled. In this case, you may have to do something more drastic for the migration to complete. In approximate order of preference, you may consider:

- Adjusting the configuration of your replicas to increase the parallel replication threads
- Temporarily disabling durability on the replica (i.e. `SET GLOBAL sync_binlog=0` and `SET GLOBAL innodb_flush_log_at_trx_commit=0`)
- Increasing the `replica-max-lag` or disabling replica lag checking temporarily

### statement

- Type: String

Spirit accepts either a `--table` and `--alter` argument or a `--statement` argument. When using `--statement` you can send most DDL statements to spirit, including `CREATE TABLE`, `ALTER TABLE`, `CREATE INDEX`, `RENAME TABLE` and `DROP TABLE`.

The advantage of using `--statement` is you can send all schema changes directly to Spirit without having to parse statements in your automatation layer and decide which should be sent where.

There are some restrictions to this. Spirit requires that the statements can be parsed by the TiDB parser, so (for example) it is not possible to send `CREATE PROCEDURE` or `CREATE TRIGGER` statements to Spirit this way.

### strict

- Type: Boolean
- Default value: FALSE

By default, Spirit will automatically clean up these old checkpoints before starting the schema change. This allows schema changes to always be possible to proceed forward, at the risk of lost progress.

When set to `TRUE`, if Spirit encounters a checkpoint belonging to a previous migration, it will validate that the alter statement matches the `--alter` parameter. If the validation fails, spirit will exit and prevent the schema change process from proceeding.

### table

- Type: String

The table that the schema change will be performed on.

### target-chunk-time

- Type: Duration
- Default value: `500ms`
- Range: `100ms-5s`
- Typical safe values: `100ms-1s`

The target time for each copy or checksum operation. Note that the chunk size is specified as a _target time_ and not a _target rows_. This is helpful because rows can be inconsistent when you consider some tables may have a lot of columns or secondary indexes, or copy tasks may slow down as the workload becomes IO bound.

The target is not a hard limit, but rather a guideline which is recalculated based on a 90th percentile from the last 10 chunks that were copied. You should expect some outliers where the copy time is higher than the target. Outliers >5x the target will print to the log, and force an immediate reduction in how many rows are copied per chunk without waiting for the next recalculation.

Larger values generally yield better performance, but have consequences:

- A `5s` value means that at any point replicas will appear `5s` behind the source. Spirit does not support read-replicas, so we do not typically consider this a problem. See [replica-max-lag](#replica-max-lag) for more context.
- Data locks (row locks) are held for the duration of each transaction, so even a `1s` chunk may lead to frustrating user experiences. Consider the scenario that a simple update query usually takes `<5ms`. If it tries to update a row that has just started being copied it will now take approximately `1.005s` to complete. In scenarios where there is a lot of contention around a few rows, this could even lead to a large backlog of queries waiting to be executed.
- It is recommended to set the target chunk time to a value for which if queries increased by this much, user experience would still be acceptable even if a little frustrating. In some of our systems this means up to `2s`. We do not know of scenarios where values should ever exceed `5s`. If you can tolerate more unavailability, consider running DDL directly on the MySQL server.

Note that Spirit does not support dynamically adjusting the target-chunk-time while running, but it does support automatically resuming from a checkpoint if it is killed. This means that if you find that you've misjudged the number of [threads](#threads) or target-chunk-time, you can simply kill the Spirit process and start it again with different values.

### threads

- Type: Integer
- Default value: `4`
- Range: `1-64`

Spirit uses `threads` to set the parallelism of:

- The copier task
- The checksum task
- The replication applier task

Internal to Spirit, the database pool size is set to `threads + 1`. This is intentional because the replication applier runs concurrently to the copier and checksum tasks, and using a shared-pool prevents the worst case of `threads * 2` being used. The tradeoff of `+1` allows the replication applier to always make some progress, while not bursting too far beyond the user's intended concurrency limit.

You may want to wrap `threads` in automation and set it to a percentage of the cores of your database server. For example, if you have a 32-core machine you may choose to set this to `8`. Approximately 25% is a good starting point, making sure you always leave plenty of free cores for regular database operations. If your migration is IO bound and/or your IO latency is high (such as Aurora) you may even go higher than 25%.

Note that Spirit does not support dynamically adjusting the number of threads while running, but it does support automatically resuming from a checkpoint if it is killed. This means that if you find that you've misjudged the number of threads (or [target-chunk-time](#target-chunk-time)), you can simply kill the Spirit process and start it again with different values.

### username

- Type: String
- Default value: `spirit`

The username to use when connecting to MySQL.


### tls
Spirit uses the same TLS/SSL mode options as the MySQL client, making it familiar and intuitive for users. 

| Mode | Description | Encryption | CA Verification | Hostname Verification | --tls-ca Required? |
|------|-------------|------------|-----------------|----------------------|-------------------|
| `DISABLED` | No TLS encryption | ❌ No | ❌ No | ❌ No | ❌ Never needed |
| `PREFERRED` | TLS if server supports it (default) | ✅ If available | ❌ No | ❌ No | ❌ Never needed |
| `REQUIRED` | TLS required, connection fails if unavailable | ✅ Required | ❌ No | ❌ No | ❌ Never needed |
| `VERIFY_CA` | TLS required + verify server certificate | ✅ Required | ✅ Yes | ❌ No | ⚠️ Optional* |
| `VERIFY_IDENTITY` | Full verification including hostname | ✅ Required | ✅ Yes | ✅ Yes | ⚠️ Optional* |

Configuration Flags:

| Flag | Description | Default |
|------|-------------|---------|
| `--tls-mode` | TLS connection mode (see table above) | `PREFERRED` |
| `--tls-ca` | Path to custom TLS CA certificate file | `""` |

**\* Optional but recommended**: These modes can use the embedded RDS certificate bundle as a fallback, but providing `--tls-ca` gives you full control over which Certificate Authorities are trusted.

**Examples:**
#### PREFERRED
NOTE: This mode is the default behavior
```bash
# Add a column with automatic TLS detection (default mode)
spirit --tls-mode PREFERRED \
       --host mydb.us-west-2.rds.amazonaws.com:3306 \
       --username admin \
       --password mypassword \
       --database production \
       --table users \
       --alter "ADD COLUMN last_login_ip VARCHAR(45) AFTER last_login" \
       --threads 8 \
       --chunk-size 2000
```
**Result**: Automatically uses TLS for RDS hosts with embedded certificates, optional for others.

#### REQUIRED
Force TLS Without Certificate Verification
```bash
# Add a column requiring TLS but not verifying certificates
spirit --tls-mode REQUIRED \
       --host mysql.staging.company.com:3306 \
       --username staging_user \
       --password staging_pass \
       --database inventory \
       --table products \
       --alter "ADD COLUMN supplier_notes JSON AFTER supplier_id" \
       --threads 6 \
       --chunk-size 1500
```
**Result**: TLS encryption required, but accepts self-signed or invalid certificates.

#### VERIFY_CA
Certificate Verification Without Hostname Check
```bash
# Add a column with CA verification using custom certificate
spirit --tls-mode VERIFY_CA \
       --tls-ca /etc/ssl/certs/company-ca-bundle.pem \
       --host 192.168.1.100:3306 \
       --username app_user \
       --password app_password \
       --database analytics \
       --table events \
       --alter "ADD COLUMN event_metadata JSON AFTER event_type" \
       --threads 4 \
       --chunk-size 1000
```
**Result**: Verifies certificate against custom CA bundle but allows IP addresses/hostname mismatches.

```bash
# Add a column using embedded RDS certificate for non-RDS MySQL server
spirit --tls-mode VERIFY_CA \
       --host mysql.internal.corp:3306 \
       --username internal_user \
       --password internal_pass \
       --database hr_system \
       --table employees \
       --alter "ADD COLUMN emergency_contact VARCHAR(255) AFTER phone_number" \
       --threads 2 \
       --chunk-size 500
```
**Result**: Uses embedded RDS certificate bundle as fallback for certificate verification.

#### VERIFY_IDENTITY
Full Certificate and Hostname Verification
```bash
# Add a column with maximum security verification
spirit --tls-mode VERIFY_IDENTITY \
       --tls-ca /opt/certificates/production-ca.pem \
       --host mysql.secure.company.com:3306 \
       --username secure_user \
       --password very_secure_password \
       --database financial \
       --table transactions \
       --alter "ADD COLUMN fraud_score DECIMAL(5,4) AFTER amount" \
       --threads 8 \
       --chunk-size 2000
```
**Result**: Full TLS verification including hostname matching - maximum security. Custom certificate takes precedence over RDS auto-detection.

```bash
# Add a column to RDS with full verification using auto-detected certificate
spirit --tls-mode VERIFY_IDENTITY \
       --host prod-db.cluster-xyz.us-east-1.rds.amazonaws.com:3306 \
       --username rds_admin \
       --password rds_password \
       --database customer_data \
       --table profiles \
       --alter "ADD COLUMN gdpr_consent_date DATETIME AFTER created_at" \
       --threads 10 \
       --chunk-size 3000
```
**Result**: Uses embedded RDS certificate with full verification for RDS hostname.

## Experimental Features

<<<<<<< HEAD
### enable-experimental-multi-table-support

**Feature Description**

This feature allows Spirit to apply multiple schema changes at once, and cut them over atomically. The intended use-case is for complicated scenarios where there are collation mismatches between tables. If you change the collation of one table, it could result in performance issues with joins. For satefy, you really need to change all collation settings at once, which has not historically been easy.

**Current Status**

This feature is not feature complete. See Issue [#388](https://github.com/block/spirit/issues/388) for details.

The main issues are that multi-table migrations are not currently resumable, and there is a lack of a lock to prevent concurrent migrations. This feature also lacks sufficient testing.
=======
### enable-experimental-buffered-copy

**Feature Description**

This feature changes how changes are copied to the new table. Rather than using `INSERT IGNORE .. SELECT` the copier instead reads the rows completely from the source table, and then inserts them into the new table (fanning out the insert into many parallel threads). Changes from replication are also applied in a similar way.

This algorithm is the same as [Netflix's DBLog](https://netflixtechblog.com/dblog-a-generic-change-data-capture-framework-69351fb9099b). The advantage of buffered copies is that they do not require any locks on the source table. The algorithm is also generic, in that we intend to use it in future to implement a logical move (copy tables) between MySQL servers. In some cases it may also allow for faster schema changes, although to date the improvements have been relatively modest (and varies based on how much you are willing to overload the MySQL server).

**Current Status**

This feature is not feature complete. Getting in the business of reading rows and re-inserting them (vs `INSERT.. SELECT`) means that we need to add a lot of tests to handle edge cases, such as character set and datetime mangling.

We also haven't technically imlemented the low-watermark requirement for replication apply, which means that there is a brief race where inconsistencies can occur during copy. Thankfully, this will be detected from the final checksum, but we would rather not rely on that.

Buffered changes also puts a lot more stress on the `spirit` binary in terms of CPU use and memory. Ideally we can get a good understanding on this, and ensure that there is some protection in place to prevent out of memory cases etc.

There is also the risk that the buffered algorithm write threads can overwhelm a server. We need to implement a throttler that detects that the server is overloaded, and possibly some configuration over write threads.
>>>>>>> dc5d70ae
<|MERGE_RESOLUTION|>--- conflicted
+++ resolved
@@ -352,7 +352,6 @@
 
 ## Experimental Features
 
-<<<<<<< HEAD
 ### enable-experimental-multi-table-support
 
 **Feature Description**
@@ -364,7 +363,7 @@
 This feature is not feature complete. See Issue [#388](https://github.com/block/spirit/issues/388) for details.
 
 The main issues are that multi-table migrations are not currently resumable, and there is a lack of a lock to prevent concurrent migrations. This feature also lacks sufficient testing.
-=======
+
 ### enable-experimental-buffered-copy
 
 **Feature Description**
@@ -377,9 +376,8 @@
 
 This feature is not feature complete. Getting in the business of reading rows and re-inserting them (vs `INSERT.. SELECT`) means that we need to add a lot of tests to handle edge cases, such as character set and datetime mangling.
 
-We also haven't technically imlemented the low-watermark requirement for replication apply, which means that there is a brief race where inconsistencies can occur during copy. Thankfully, this will be detected from the final checksum, but we would rather not rely on that.
+We also haven't technically implemented the low-watermark requirement for replication apply, which means that there is a brief race where inconsistencies can occur during copy. Thankfully, this will be detected from the final checksum, but we would rather not rely on that.
 
 Buffered changes also puts a lot more stress on the `spirit` binary in terms of CPU use and memory. Ideally we can get a good understanding on this, and ensure that there is some protection in place to prevent out of memory cases etc.
 
-There is also the risk that the buffered algorithm write threads can overwhelm a server. We need to implement a throttler that detects that the server is overloaded, and possibly some configuration over write threads.
->>>>>>> dc5d70ae
+There is also the risk that the buffered algorithm write threads can overwhelm a server. We need to implement a throttler that detects that the server is overloaded, and possibly some configuration over write threads.